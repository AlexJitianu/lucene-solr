package org.apache.lucene.store;

/**
 * Licensed to the Apache Software Foundation (ASF) under one or more
 * contributor license agreements.  See the NOTICE file distributed with
 * this work for additional information regarding copyright ownership.
 * The ASF licenses this file to You under the Apache License, Version 2.0
 * (the "License"); you may not use this file except in compliance with
 * the License.  You may obtain a copy of the License at
 *
 *     http://www.apache.org/licenses/LICENSE-2.0
 *
 * Unless required by applicable law or agreed to in writing, software
 * distributed under the License is distributed on an "AS IS" BASIS,
 * WITHOUT WARRANTIES OR CONDITIONS OF ANY KIND, either express or implied.
 * See the License for the specific language governing permissions and
 * limitations under the License.
 */

import java.io.IOException;
import java.util.HashSet;
import java.util.Set;

import org.apache.lucene.analysis.MockAnalyzer;
import org.apache.lucene.index.IndexFileNames;
import org.apache.lucene.index.IndexReader;
import org.apache.lucene.index.IndexWriter;
import org.apache.lucene.index.IndexWriterConfig;
import org.apache.lucene.index.TestIndexWriterReader;
import org.apache.lucene.util.LuceneTestCase;

public class TestFileSwitchDirectory extends LuceneTestCase {
  /**
   * Test if writing doc stores to disk and everything else to ram works.
   * @throws IOException
   */
  public void testBasic() throws IOException {
    Set<String> fileExtensions = new HashSet<String>();
    fileExtensions.add(IndexFileNames.FIELDS_EXTENSION);
    fileExtensions.add(IndexFileNames.FIELDS_INDEX_EXTENSION);
<<<<<<< HEAD

    Directory primaryDir = new MockDirectoryWrapper(random, new RAMDirectory());
    Directory secondaryDir = new MockDirectoryWrapper(random, new RAMDirectory());

=======
    
    MockDirectoryWrapper primaryDir = new MockDirectoryWrapper(random, new RAMDirectory());
    primaryDir.setCheckIndexOnClose(false); // only part of an index
    MockDirectoryWrapper secondaryDir = new MockDirectoryWrapper(random, new RAMDirectory());
    secondaryDir.setCheckIndexOnClose(false); // only part of an index
    
>>>>>>> 26f104d3
    FileSwitchDirectory fsd = new FileSwitchDirectory(fileExtensions, primaryDir, secondaryDir, true);
    IndexWriter writer = new IndexWriter(
        fsd,
        new IndexWriterConfig(TEST_VERSION_CURRENT, new MockAnalyzer()).
            setMergePolicy(newLogMergePolicy(false))
    );
    TestIndexWriterReader.createIndexNoClose(true, "ram", writer);
    IndexReader reader = IndexReader.open(writer, true);
    assertEquals(100, reader.maxDoc());
    writer.commit();
    // we should see only fdx,fdt files here
    String[] files = primaryDir.listAll();
    assertTrue(files.length > 0);
    for (int x=0; x < files.length; x++) {
      String ext = FileSwitchDirectory.getExtension(files[x]);
      assertTrue(fileExtensions.contains(ext));
    }
    files = secondaryDir.listAll();
    assertTrue(files.length > 0);
    // we should not see fdx,fdt files here
    for (int x=0; x < files.length; x++) {
      String ext = FileSwitchDirectory.getExtension(files[x]);
      assertFalse(fileExtensions.contains(ext));
    }
    reader.close();
    writer.close();

    files = fsd.listAll();
    for(int i=0;i<files.length;i++) {
      assertNotNull(files[i]);
    }
    fsd.close();
  }
}<|MERGE_RESOLUTION|>--- conflicted
+++ resolved
@@ -38,19 +38,12 @@
     Set<String> fileExtensions = new HashSet<String>();
     fileExtensions.add(IndexFileNames.FIELDS_EXTENSION);
     fileExtensions.add(IndexFileNames.FIELDS_INDEX_EXTENSION);
-<<<<<<< HEAD
 
-    Directory primaryDir = new MockDirectoryWrapper(random, new RAMDirectory());
-    Directory secondaryDir = new MockDirectoryWrapper(random, new RAMDirectory());
-
-=======
-    
     MockDirectoryWrapper primaryDir = new MockDirectoryWrapper(random, new RAMDirectory());
     primaryDir.setCheckIndexOnClose(false); // only part of an index
     MockDirectoryWrapper secondaryDir = new MockDirectoryWrapper(random, new RAMDirectory());
     secondaryDir.setCheckIndexOnClose(false); // only part of an index
-    
->>>>>>> 26f104d3
+
     FileSwitchDirectory fsd = new FileSwitchDirectory(fileExtensions, primaryDir, secondaryDir, true);
     IndexWriter writer = new IndexWriter(
         fsd,
