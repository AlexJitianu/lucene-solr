package org.apache.lucene.codecs.bloom;

/**
 * Licensed to the Apache Software Foundation (ASF) under one or more
 * contributor license agreements.  See the NOTICE file distributed with
 * this work for additional information regarding copyright ownership.
 * The ASF licenses this file to You under the Apache License, Version 2.0
 * (the "License"); you may not use this file except in compliance with
 * the License.  You may obtain a copy of the License at
 *
 *     http://www.apache.org/licenses/LICENSE-2.0
 *
 * Unless required by applicable law or agreed to in writing, software
 * distributed under the License is distributed on an "AS IS" BASIS,
 * WITHOUT WARRANTIES OR CONDITIONS OF ANY KIND, either express or implied.
 * See the License for the specific language governing permissions and
 * limitations under the License.
 */

import java.io.IOException;
import java.util.ArrayList;
import java.util.HashMap;
import java.util.Iterator;
import java.util.List;
import java.util.Map.Entry;
import java.util.Map;

import org.apache.lucene.codecs.CodecUtil;
import org.apache.lucene.codecs.FieldsConsumer;
import org.apache.lucene.codecs.FieldsProducer;
import org.apache.lucene.codecs.PostingsFormat;
import org.apache.lucene.codecs.bloom.FuzzySet.ContainsResult;
import org.apache.lucene.index.DocsEnum;
import org.apache.lucene.index.FieldInfo;
import org.apache.lucene.index.Fields;
import org.apache.lucene.index.IndexFileNames;
import org.apache.lucene.index.SegmentReadState;
import org.apache.lucene.index.SegmentWriteState;
import org.apache.lucene.index.Terms;
import org.apache.lucene.index.TermsEnum;
import org.apache.lucene.store.DataOutput;
import org.apache.lucene.store.IndexInput;
import org.apache.lucene.store.IndexOutput;
import org.apache.lucene.util.Bits;
import org.apache.lucene.util.BytesRef;
import org.apache.lucene.util.IOUtils;
import org.apache.lucene.util.RamUsageEstimator;
import org.apache.lucene.util.automaton.CompiledAutomaton;

/**
 * <p>
 * A {@link PostingsFormat} useful for low doc-frequency fields such as primary
 * keys. Bloom filters are maintained in a ".blm" file which offers "fast-fail"
 * for reads in segments known to have no record of the key. A choice of
 * delegate PostingsFormat is used to record all other Postings data.
 * </p>
 * <p>
 * A choice of {@link BloomFilterFactory} can be passed to tailor Bloom Filter
 * settings on a per-field basis. The default configuration is
 * {@link DefaultBloomFilterFactory} which allocates a ~8mb bitset and hashes
 * values using {@link MurmurHash2}. This should be suitable for most purposes.
 * </p>
 * <p>
 * The format of the blm file is as follows:
 * </p>
 * <ul>
 * <li>BloomFilter (.blm) --&gt; Header, DelegatePostingsFormatName,
 * NumFilteredFields, Filter<sup>NumFilteredFields</sup></li>
 * <li>Filter --&gt; FieldNumber, FuzzySet</li>
 * <li>FuzzySet --&gt;See {@link FuzzySet#serialize(DataOutput)}</li>
 * <li>Header --&gt; {@link CodecUtil#writeHeader CodecHeader}</li>
 * <li>DelegatePostingsFormatName --&gt; {@link DataOutput#writeString(String)
 * String} The name of a ServiceProvider registered {@link PostingsFormat}</li>
 * <li>NumFilteredFields --&gt; {@link DataOutput#writeInt Uint32}</li>
 * <li>FieldNumber --&gt; {@link DataOutput#writeInt Uint32} The number of the
 * field in this segment</li>
 * </ul>
 * @lucene.experimental
 */
public final class BloomFilteringPostingsFormat extends PostingsFormat {
  
  public static final String BLOOM_CODEC_NAME = "BloomFilter";
  public static final int BLOOM_CODEC_VERSION = 1;
  
  /** Extension of Bloom Filters file */
  static final String BLOOM_EXTENSION = "blm";
  
  BloomFilterFactory bloomFilterFactory = new DefaultBloomFilterFactory();
  private PostingsFormat delegatePostingsFormat;
  
  /**
   * Creates Bloom filters for a selection of fields created in the index. This
   * is recorded as a set of Bitsets held as a segment summary in an additional
   * "blm" file. This PostingsFormat delegates to a choice of delegate
   * PostingsFormat for encoding all other postings data.
   * 
   * @param delegatePostingsFormat
   *          The PostingsFormat that records all the non-bloom filter data i.e.
   *          postings info.
   * @param bloomFilterFactory
   *          The {@link BloomFilterFactory} responsible for sizing BloomFilters
   *          appropriately
   */
  public BloomFilteringPostingsFormat(PostingsFormat delegatePostingsFormat,
      BloomFilterFactory bloomFilterFactory) {
    super(BLOOM_CODEC_NAME);
    this.delegatePostingsFormat = delegatePostingsFormat;
    this.bloomFilterFactory = bloomFilterFactory;
  }

  /**
   * Creates Bloom filters for a selection of fields created in the index. This
   * is recorded as a set of Bitsets held as a segment summary in an additional
   * "blm" file. This PostingsFormat delegates to a choice of delegate
   * PostingsFormat for encoding all other postings data. This choice of
   * constructor defaults to the {@link DefaultBloomFilterFactory} for
   * configuring per-field BloomFilters.
   * 
   * @param delegatePostingsFormat
   *          The PostingsFormat that records all the non-bloom filter data i.e.
   *          postings info.
   */
  public BloomFilteringPostingsFormat(PostingsFormat delegatePostingsFormat) {
    this(delegatePostingsFormat, new DefaultBloomFilterFactory());
  }
  
  // Used only by core Lucene at read-time via Service Provider instantiation -
  // do not use at Write-time in application code.
  public BloomFilteringPostingsFormat() {
    super(BLOOM_CODEC_NAME);
  }
  
  @Override
  public FieldsConsumer fieldsConsumer(SegmentWriteState state)
      throws IOException {
    if (delegatePostingsFormat == null) {
      throw new UnsupportedOperationException("Error - " + getClass().getName()
          + " has been constructed without a choice of PostingsFormat");
    }
    FieldsConsumer fieldsConsumer = delegatePostingsFormat.fieldsConsumer(state);
    return new BloomFilteredFieldsConsumer(fieldsConsumer, state);
  }
  
  @Override
  public FieldsProducer fieldsProducer(SegmentReadState state)
      throws IOException {
    return new BloomFilteredFieldsProducer(state);
  }
  
  public class BloomFilteredFieldsProducer extends FieldsProducer {
    private FieldsProducer delegateFieldsProducer;
    HashMap<String,FuzzySet> bloomsByFieldName = new HashMap<String,FuzzySet>();
    
    public BloomFilteredFieldsProducer(SegmentReadState state)
        throws IOException {
      
      String bloomFileName = IndexFileNames.segmentFileName(
          state.segmentInfo.name, state.segmentSuffix, BLOOM_EXTENSION);
      IndexInput bloomIn = null;
      boolean success = false;
      try {
        bloomIn = state.directory.openInput(bloomFileName, state.context);
        CodecUtil.checkHeader(bloomIn, BLOOM_CODEC_NAME, BLOOM_CODEC_VERSION,
            BLOOM_CODEC_VERSION);
        // // Load the hash function used in the BloomFilter
        // hashFunction = HashFunction.forName(bloomIn.readString());
        // Load the delegate postings format
        PostingsFormat delegatePostingsFormat = PostingsFormat.forName(bloomIn
            .readString());
        
        this.delegateFieldsProducer = delegatePostingsFormat
            .fieldsProducer(state);
        int numBlooms = bloomIn.readInt();
        for (int i = 0; i < numBlooms; i++) {
          int fieldNum = bloomIn.readInt();
          FuzzySet bloom = FuzzySet.deserialize(bloomIn);
          FieldInfo fieldInfo = state.fieldInfos.fieldInfo(fieldNum);
          bloomsByFieldName.put(fieldInfo.name, bloom);
        }
        IOUtils.close(bloomIn);
        success = true;
      } finally {
        if (!success) {
          IOUtils.closeWhileHandlingException(bloomIn, delegateFieldsProducer);
        }
      }
    }
    
    @Override
    public Iterator<String> iterator() {
      return delegateFieldsProducer.iterator();
    }
    
    @Override
    public void close() throws IOException {
      delegateFieldsProducer.close();
    }
    
    @Override
    public Terms terms(String field) throws IOException {
      FuzzySet filter = bloomsByFieldName.get(field);
      if (filter == null) {
        return delegateFieldsProducer.terms(field);
      } else {
        Terms result = delegateFieldsProducer.terms(field);
        if (result == null) {
          return null;
        }
        return new BloomFilteredTerms(result, filter);
      }
    }
    
    @Override
    public int size() {
      return delegateFieldsProducer.size();
    }
    
    class BloomFilteredTerms extends Terms {
      private Terms delegateTerms;
      private FuzzySet filter;
      
      public BloomFilteredTerms(Terms terms, FuzzySet filter) {
        this.delegateTerms = terms;
        this.filter = filter;
      }
      
      @Override
      public TermsEnum intersect(CompiledAutomaton compiled,
          final BytesRef startTerm) throws IOException {
        return delegateTerms.intersect(compiled, startTerm);
      }
      
      @Override
      public TermsEnum iterator(TermsEnum reuse) throws IOException {
        if ((reuse != null) && (reuse instanceof BloomFilteredTermsEnum)) {
          // recycle the existing BloomFilteredTermsEnum by asking the delegate
          // to recycle its contained TermsEnum
          BloomFilteredTermsEnum bfte = (BloomFilteredTermsEnum) reuse;
          if (bfte.filter == filter) {
            bfte.reset(delegateTerms, bfte.delegateTermsEnum);
            return bfte;
          }
        }
        // We have been handed something we cannot reuse (either null, wrong
        // class or wrong filter) so allocate a new object
        return new BloomFilteredTermsEnum(delegateTerms, reuse, filter);
      }
      
      @Override
      public long size() throws IOException {
        return delegateTerms.size();
      }
      
      @Override
      public long getSumTotalTermFreq() throws IOException {
        return delegateTerms.getSumTotalTermFreq();
      }
      
      @Override
      public long getSumDocFreq() throws IOException {
        return delegateTerms.getSumDocFreq();
      }
      
      @Override
      public int getDocCount() throws IOException {
        return delegateTerms.getDocCount();
      }

      @Override
      public boolean hasFreqs() {
        return delegateTerms.hasFreqs();
      }

      @Override
      public boolean hasOffsets() {
        return delegateTerms.hasOffsets();
      }

      @Override
      public boolean hasPositions() {
        return delegateTerms.hasPositions();
      }
      
      @Override
      public boolean hasPayloads() {
        return delegateTerms.hasPayloads();
      }
    }
    
    final class BloomFilteredTermsEnum extends TermsEnum {
      private Terms delegateTerms;
      private TermsEnum delegateTermsEnum;
      private TermsEnum reuseDelegate;
      private final FuzzySet filter;
      
      public BloomFilteredTermsEnum(Terms delegateTerms, TermsEnum reuseDelegate, FuzzySet filter) throws IOException {
        this.delegateTerms = delegateTerms;
        this.reuseDelegate = reuseDelegate;
        this.filter = filter;
      }
      
      void reset(Terms delegateTerms, TermsEnum reuseDelegate) throws IOException {
        this.delegateTerms = delegateTerms;
        this.reuseDelegate = reuseDelegate;
        this.delegateTermsEnum = null;
      }
      
      private TermsEnum delegate() throws IOException {
        if (delegateTermsEnum == null) {
          /* pull the iterator only if we really need it -
           * this can be a relativly heavy operation depending on the 
           * delegate postings format and they underlying directory
           * (clone IndexInput) */
          delegateTermsEnum = delegateTerms.iterator(reuseDelegate);
        }
        return delegateTermsEnum;
      }
      
      @Override
      public BytesRef next() throws IOException {
        return delegate().next();
      }
      
      @Override
      public boolean seekExact(BytesRef text)
          throws IOException {
        // The magical fail-fast speed up that is the entire point of all of
        // this code - save a disk seek if there is a match on an in-memory
        // structure
        // that may occasionally give a false positive but guaranteed no false
        // negatives
        if (filter.contains(text) == ContainsResult.NO) {
          return false;
        }
        return delegate().seekExact(text);
      }
      
      @Override
      public SeekStatus seekCeil(BytesRef text)
          throws IOException {
        return delegate().seekCeil(text);
      }
      
      @Override
      public void seekExact(long ord) throws IOException {
        delegate().seekExact(ord);
      }
      
      @Override
      public BytesRef term() throws IOException {
        return delegate().term();
      }
      
      @Override
      public long ord() throws IOException {
        return delegate().ord();
      }
      
      @Override
      public int docFreq() throws IOException {
        return delegate().docFreq();
      }
      
      @Override
      public long totalTermFreq() throws IOException {
        return delegate().totalTermFreq();
      }

      @Override
      public DocsEnum docsAndPositions(Bits liveDocs,
          DocsEnum reuse, int flags) throws IOException {
        return delegate().docsAndPositions(liveDocs, reuse, flags);
      }

      @Override
      public DocsEnum docs(Bits liveDocs, DocsEnum reuse, int flags)
          throws IOException {
        return delegate().docs(liveDocs, reuse, flags);
      }
<<<<<<< HEAD
      
=======
>>>>>>> 9c47892d
    }

    @Override
    public long ramBytesUsed() {
      long sizeInBytes =  ((delegateFieldsProducer!=null) ? delegateFieldsProducer.ramBytesUsed() : 0);
      for(Map.Entry<String,FuzzySet> entry: bloomsByFieldName.entrySet()) {
        sizeInBytes += entry.getKey().length() * RamUsageEstimator.NUM_BYTES_CHAR;
        sizeInBytes += entry.getValue().ramBytesUsed();
      }
      return sizeInBytes;
    }
  }
  
  class BloomFilteredFieldsConsumer extends FieldsConsumer {
    private FieldsConsumer delegateFieldsConsumer;
    private Map<FieldInfo,FuzzySet> bloomFilters = new HashMap<FieldInfo,FuzzySet>();
    private SegmentWriteState state;
    
    public BloomFilteredFieldsConsumer(FieldsConsumer fieldsConsumer,
        SegmentWriteState state) {
      this.delegateFieldsConsumer = fieldsConsumer;
      this.state = state;
    }

    @Override
    public void write(Fields fields) throws IOException {

      // Delegate must write first: it may have opened files
      // on creating the class
      // (e.g. Lucene41PostingsConsumer), and write() will
      // close them; alternatively, if we delayed pulling
      // the fields consumer until here, we could do it
      // afterwards:
      delegateFieldsConsumer.write(fields);

      try {
        for(String field : fields) {
          Terms terms = fields.terms(field);
          if (terms == null) {
            continue;
          }
          FieldInfo fieldInfo = state.fieldInfos.fieldInfo(field);
          TermsEnum termsEnum = terms.iterator(null);

          FuzzySet bloomFilter = null;

          DocsEnum docsEnum = null;
          while (true) {
            BytesRef term = termsEnum.next();
            if (term == null) {
              break;
            }
            if (bloomFilter == null) {
              bloomFilter = bloomFilterFactory.getSetForField(state, fieldInfo);
              if (bloomFilter == null) {
                // Field not bloom'd
                break;
              }
              assert bloomFilters.containsKey(field) == false;
              bloomFilters.put(fieldInfo, bloomFilter);
            }
            // Make sure there's at least one doc for this term:
            docsEnum = termsEnum.docs(null, docsEnum, 0);
            if (docsEnum.nextDoc() != DocsEnum.NO_MORE_DOCS) {
              bloomFilter.addValue(term);
            }
          }
        }
      } finally {
        close();
      }
    }

    public void close() throws IOException {
      // Now we are done accumulating values for these fields
      List<Entry<FieldInfo,FuzzySet>> nonSaturatedBlooms = new ArrayList<Map.Entry<FieldInfo,FuzzySet>>();
      
      for (Entry<FieldInfo,FuzzySet> entry : bloomFilters.entrySet()) {
        FuzzySet bloomFilter = entry.getValue();
        if(!bloomFilterFactory.isSaturated(bloomFilter,entry.getKey())){          
          nonSaturatedBlooms.add(entry);
        }
      }
      String bloomFileName = IndexFileNames.segmentFileName(
          state.segmentInfo.name, state.segmentSuffix, BLOOM_EXTENSION);
      IndexOutput bloomOutput = null;
      try {
        bloomOutput = state.directory
            .createOutput(bloomFileName, state.context);
        CodecUtil.writeHeader(bloomOutput, BLOOM_CODEC_NAME,
            BLOOM_CODEC_VERSION);
        // remember the name of the postings format we will delegate to
        bloomOutput.writeString(delegatePostingsFormat.getName());
        
        // First field in the output file is the number of fields+blooms saved
        bloomOutput.writeInt(nonSaturatedBlooms.size());
        for (Entry<FieldInfo,FuzzySet> entry : nonSaturatedBlooms) {
          FieldInfo fieldInfo = entry.getKey();
          FuzzySet bloomFilter = entry.getValue();
          bloomOutput.writeInt(fieldInfo.number);
          saveAppropriatelySizedBloomFilter(bloomOutput, bloomFilter, fieldInfo);
        }
      } finally {
        IOUtils.close(bloomOutput);
      }
      //We are done with large bitsets so no need to keep them hanging around
      bloomFilters.clear(); 
    }
    
    private void saveAppropriatelySizedBloomFilter(IndexOutput bloomOutput,
        FuzzySet bloomFilter, FieldInfo fieldInfo) throws IOException {
      
      FuzzySet rightSizedSet = bloomFilterFactory.downsize(fieldInfo,
          bloomFilter);
      if (rightSizedSet == null) {
        rightSizedSet = bloomFilter;
      }
      rightSizedSet.serialize(bloomOutput);
    }
  }

  @Override
  public String toString() {
    return "BloomFilteringPostingsFormat(" + delegatePostingsFormat + ")";
  }
}<|MERGE_RESOLUTION|>--- conflicted
+++ resolved
@@ -16,14 +16,6 @@
  * See the License for the specific language governing permissions and
  * limitations under the License.
  */
-
-import java.io.IOException;
-import java.util.ArrayList;
-import java.util.HashMap;
-import java.util.Iterator;
-import java.util.List;
-import java.util.Map.Entry;
-import java.util.Map;
 
 import org.apache.lucene.codecs.CodecUtil;
 import org.apache.lucene.codecs.FieldsConsumer;
@@ -46,6 +38,14 @@
 import org.apache.lucene.util.IOUtils;
 import org.apache.lucene.util.RamUsageEstimator;
 import org.apache.lucene.util.automaton.CompiledAutomaton;
+
+import java.io.IOException;
+import java.util.ArrayList;
+import java.util.HashMap;
+import java.util.Iterator;
+import java.util.List;
+import java.util.Map;
+import java.util.Map.Entry;
 
 /**
  * <p>
@@ -377,10 +377,7 @@
           throws IOException {
         return delegate().docs(liveDocs, reuse, flags);
       }
-<<<<<<< HEAD
-      
-=======
->>>>>>> 9c47892d
+
     }
 
     @Override
