--- conflicted
+++ resolved
@@ -24,10 +24,7 @@
 import org.apache.lucene.analysis.tokenattributes.CharTermAttribute;
 import org.apache.lucene.analysis.tokenattributes.OffsetAttribute;
 import org.apache.lucene.document.Document;
-<<<<<<< HEAD
-=======
-import org.apache.lucene.document.TextField;
->>>>>>> c96668e2
+import org.apache.lucene.index.DocsAndPositionsEnum;
 import org.apache.lucene.index.DocsAndPositionsEnum;
 import org.apache.lucene.index.IndexReader;
 import org.apache.lucene.index.MultiFields;
@@ -42,12 +39,8 @@
   public void testCaching() throws IOException {
     Directory dir = newDirectory();
     RandomIndexWriter writer = new RandomIndexWriter(random(), dir);
-<<<<<<< HEAD
     Document doc = writer.newDocument();
-=======
-    Document doc = new Document();
     AtomicInteger resetCount = new AtomicInteger(0);
->>>>>>> c96668e2
     TokenStream stream = new TokenStream() {
       private int index = 0;
       private CharTermAttribute termAtt = addAttribute(CharTermAttribute.class);
@@ -74,15 +67,9 @@
     };
 
     stream = new CachingTokenFilter(stream);
-<<<<<<< HEAD
-    
+
     doc.addLargeText("preanalyzed", stream);
-    
-=======
 
-    doc.add(new TextField("preanalyzed", stream));
-
->>>>>>> c96668e2
     // 1) we consume all tokens twice before we add the doc to the index
     assertFalse(((CachingTokenFilter)stream).isCached());
     stream.reset();
