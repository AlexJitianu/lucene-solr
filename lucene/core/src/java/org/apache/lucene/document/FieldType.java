package org.apache.lucene.document;

/*
 * Licensed to the Apache Software Foundation (ASF) under one or more
 * contributor license agreements.  See the NOTICE file distributed with
 * this work for additional information regarding copyright ownership.
 * The ASF licenses this file to You under the Apache License, Version 2.0
 * (the "License"); you may not use this file except in compliance with
 * the License.  You may obtain a copy of the License at
 *
 *     http://www.apache.org/licenses/LICENSE-2.0
 *
 * Unless required by applicable law or agreed to in writing, software
 * distributed under the License is distributed on an "AS IS" BASIS,
 * WITHOUT WARRANTIES OR CONDITIONS OF ANY KIND, either express or implied.
 * See the License for the specific language governing permissions and
 * limitations under the License.
 */

import org.apache.lucene.analysis.Analyzer; // javadocs
import org.apache.lucene.index.DocValues;
import org.apache.lucene.index.FieldInfo.IndexOptions;
import org.apache.lucene.index.IndexableFieldType;
import org.apache.lucene.search.NumericRangeQuery; // javadocs
import org.apache.lucene.util.NumericUtils;

/**
 * Describes the properties of a field.
 */
public class FieldType implements IndexableFieldType  {

  /** Data type of the numeric value
   * @since 3.2
   */
  public static enum NumericType {
    /** 32-bit integer numeric type */
    INT, 
    /** 64-bit long numeric type */
    LONG, 
    /** 32-bit float numeric type */
    FLOAT, 
    /** 64-bit double numeric type */
    DOUBLE
  }

  private boolean indexed;
  private boolean stored;
  private boolean tokenized = true;
  private boolean storeTermVectors;
  private boolean storeTermVectorOffsets;
  private boolean storeTermVectorPositions;
  private boolean storeTermVectorPayloads;
  private boolean omitNorms;
  private IndexOptions indexOptions = IndexOptions.DOCS_AND_FREQS_AND_POSITIONS;
  private NumericType numericType;
  private boolean frozen;
  private int numericPrecisionStep = NumericUtils.PRECISION_STEP_DEFAULT;
  private DocValues.Type docValueType;

  /**
   * Create a new mutable FieldType with all of the properties from <code>ref</code>
   */
  public FieldType(FieldType ref) {
    this.indexed = ref.indexed();
    this.stored = ref.stored();
    this.tokenized = ref.tokenized();
    this.storeTermVectors = ref.storeTermVectors();
    this.storeTermVectorOffsets = ref.storeTermVectorOffsets();
    this.storeTermVectorPositions = ref.storeTermVectorPositions();
    this.storeTermVectorPayloads = ref.storeTermVectorPayloads();
    this.omitNorms = ref.omitNorms();
    this.indexOptions = ref.indexOptions();
    this.docValueType = ref.docValueType();
    this.numericType = ref.numericType();
    // Do not copy frozen!
  }
  
  /**
   * Create a new FieldType with default properties.
   */
  public FieldType() {
  }

  private void checkIfFrozen() {
    if (frozen) {
      throw new IllegalStateException("this FieldType is already frozen and cannot be changed");
    }
  }

  /**
   * Prevents future changes. Note, it is recommended that this is called once
   * the FieldTypes's properties have been set, to prevent unintentional state
   * changes.
   */
  public void freeze() {
    this.frozen = true;
  }
  
  /**
   * {@inheritDoc}
   * <p>
   * The default is <code>false</code>.
   * @see #setIndexed(boolean)
   */
  public boolean indexed() {
    return this.indexed;
  }
  
  /**
   * Set to <code>true</code> to index (invert) this field.
   * @param value true if this field should be indexed.
   * @throws IllegalStateException if this FieldType is frozen against
   *         future modifications.
   * @see #indexed()
   */
  public void setIndexed(boolean value) {
    checkIfFrozen();
    this.indexed = value;
  }

  /**
   * {@inheritDoc}
   * <p>
   * The default is <code>false</code>.
   * @see #setStored(boolean)
   */
  public boolean stored() {
    return this.stored;
  }
  
  /**
   * Set to <code>true</code> to store this field.
   * @param value true if this field should be stored.
   * @throws IllegalStateException if this FieldType is frozen against
   *         future modifications.
   * @see #stored()
   */
  public void setStored(boolean value) {
    checkIfFrozen();
    this.stored = value;
  }

  /**
   * {@inheritDoc}
   * <p>
   * The default is <code>true</code>.
   * @see #setTokenized(boolean)
   */
  public boolean tokenized() {
    return this.tokenized;
  }
  
  /**
   * Set to <code>true</code> to tokenize this field's contents via the 
   * configured {@link Analyzer}.
   * @param value true if this field should be tokenized.
   * @throws IllegalStateException if this FieldType is frozen against
   *         future modifications.
   * @see #tokenized()
   */
  public void setTokenized(boolean value) {
    checkIfFrozen();
    this.tokenized = value;
  }

  /**
   * {@inheritDoc}
   * <p>
   * The default is <code>false</code>. 
   * @see #setStoreTermVectors(boolean)
   */
  public boolean storeTermVectors() {
    return this.storeTermVectors;
  }
  
  /**
   * Set to <code>true</code> if this field's indexed form should be also stored 
   * into term vectors.
   * @param value true if this field should store term vectors.
   * @throws IllegalStateException if this FieldType is frozen against
   *         future modifications.
   * @see #storeTermVectors()
   */
  public void setStoreTermVectors(boolean value) {
    checkIfFrozen();
    this.storeTermVectors = value;
  }

  /**
   * {@inheritDoc}
   * <p>
   * The default is <code>false</code>.
   * @see #setStoreTermVectorOffsets(boolean)
   */
  public boolean storeTermVectorOffsets() {
    return this.storeTermVectorOffsets;
  }
  
  /**
   * Set to <code>true</code> to also store token character offsets into the term
   * vector for this field.
   * @param value true if this field should store term vector offsets.
   * @throws IllegalStateException if this FieldType is frozen against
   *         future modifications.
   * @see #storeTermVectorOffsets()
   */
  public void setStoreTermVectorOffsets(boolean value) {
    checkIfFrozen();
    this.storeTermVectorOffsets = value;
  }

  /**
   * {@inheritDoc}
   * <p>
   * The default is <code>false</code>.
   * @see #setStoreTermVectorPositions(boolean)
   */
  public boolean storeTermVectorPositions() {
    return this.storeTermVectorPositions;
  }
  
  /**
   * Set to <code>true</code> to also store token positions into the term
   * vector for this field.
   * @param value true if this field should store term vector positions.
   * @throws IllegalStateException if this FieldType is frozen against
   *         future modifications.
   * @see #storeTermVectorPositions()
   */
  public void setStoreTermVectorPositions(boolean value) {
    checkIfFrozen();
    this.storeTermVectorPositions = value;
  }
  
  /**
   * {@inheritDoc}
   * <p>
   * The default is <code>false</code>.
   * @see #setStoreTermVectorPayloads(boolean) 
   */
  public boolean storeTermVectorPayloads() {
    return this.storeTermVectorPayloads;
  }
  
  /**
   * Set to <code>true</code> to also store token payloads into the term
   * vector for this field.
   * @param value true if this field should store term vector payloads.
   * @throws IllegalStateException if this FieldType is frozen against
   *         future modifications.
   * @see #storeTermVectorPayloads()
   */
  public void setStoreTermVectorPayloads(boolean value) {
    checkIfFrozen();
    this.storeTermVectorPayloads = value;
  }
  
  /**
   * {@inheritDoc}
   * <p>
   * The default is <code>false</code>.
   * @see #setOmitNorms(boolean)
   */
  public boolean omitNorms() {
    return this.omitNorms;
  }
  
  /**
   * Set to <code>true</code> to omit normalization values for the field.
   * @param value true if this field should omit norms.
   * @throws IllegalStateException if this FieldType is frozen against
   *         future modifications.
   * @see #omitNorms()
   */
  public void setOmitNorms(boolean value) {
    checkIfFrozen();
    this.omitNorms = value;
  }

  /**
   * {@inheritDoc}
   * <p>
   * The default is {@link IndexOptions#DOCS_AND_FREQS_AND_POSITIONS}.
   * @see #setIndexOptions(FieldInfo.IndexOptions)
   */
  public IndexOptions indexOptions() {
    return this.indexOptions;
  }
  
  /**
   * Sets the indexing options for the field:
   * @param value indexing options
   * @throws IllegalStateException if this FieldType is frozen against
   *         future modifications.
   * @see #indexOptions()
   */
  public void setIndexOptions(IndexOptions value) {
    checkIfFrozen();
    this.indexOptions = value;
  }

<<<<<<< HEAD
=======
  /**
   * Set's the field's DocValues.Type
   * @param type DocValues type, or null if no DocValues should be stored.
   * @throws IllegalStateException if this FieldType is frozen against
   *         future modifications.
   * @see #docValueType()
   */
  public void setDocValueType(DocValues.Type type) {
    checkIfFrozen();
    docValueType = type;
  }
  
  /**
   * {@inheritDoc}
   * <p>
   * The default is <code>null</code> (no docValues) 
   * @see #setDocValueType(DocValues.Type)
   */
  @Override
  public DocValues.Type docValueType() {
    return docValueType;
  }

  /**
   * Specifies the field's numeric type.
   * @param type numeric type, or null if the field has no numeric type.
   * @throws IllegalStateException if this FieldType is frozen against
   *         future modifications.
   * @see #numericType()
   */
>>>>>>> 7754d1d1
  public void setNumericType(NumericType type) {
    checkIfFrozen();
    numericType = type;
  }

  /** 
   * NumericType: if non-null then the field's value will be indexed
   * numerically so that {@link NumericRangeQuery} can be used at 
   * search time. 
   * <p>
   * The default is <code>null</code> (no numeric type) 
   * @see #setNumericType(NumericType)
   */
  public NumericType numericType() {
    return numericType;
  }

  /**
   * Sets the numeric precision step for the field.
   * @param precisionStep numeric precision step for the field
   * @throws IllegalArgumentException if precisionStep is less than 1. 
   * @throws IllegalStateException if this FieldType is frozen against
   *         future modifications.
   * @see #numericPrecisionStep()
   */
  public void setNumericPrecisionStep(int precisionStep) {
    checkIfFrozen();
    if (precisionStep < 1) {
      throw new IllegalArgumentException("precisionStep must be >= 1 (got " + precisionStep + ")");
    }
    this.numericPrecisionStep = precisionStep;
  }

  /** 
   * Precision step for numeric field. 
   * <p>
   * This has no effect if {@link #numericType()} returns null.
   * <p>
   * The default is {@link NumericUtils#PRECISION_STEP_DEFAULT}
   * @see #setNumericPrecisionStep(int)
   */
  public int numericPrecisionStep() {
    return numericPrecisionStep;
  }

  /** Prints a Field for human consumption. */
  @Override
  public final String toString() {
    StringBuilder result = new StringBuilder();
    if (stored()) {
      result.append("stored");
    }
    if (indexed()) {
      if (result.length() > 0)
        result.append(",");
      result.append("indexed");
      if (tokenized()) {
        result.append(",tokenized");
      }
      if (storeTermVectors()) {
        result.append(",termVector");
      }
      if (storeTermVectorOffsets()) {
        result.append(",termVectorOffsets");
      }
      if (storeTermVectorPositions()) {
        result.append(",termVectorPosition");
        if (storeTermVectorPayloads()) {
          result.append(",termVectorPayloads");
        }
      }
      if (omitNorms()) {
        result.append(",omitNorms");
      }
      if (indexOptions != IndexOptions.DOCS_AND_FREQS_AND_POSITIONS) {
        result.append(",indexOptions=");
        result.append(indexOptions);
      }
      if (numericType != null) {
        result.append(",numericType=");
        result.append(numericType);
        result.append(",numericPrecisionStep=");
        result.append(numericPrecisionStep);
      }
    }
    if (docValueType != null) {
      if (result.length() > 0)
        result.append(",");
      result.append("docValueType=");
      result.append(docValueType);
    }
    
    return result.toString();
  }
  
  /* from StorableFieldType */
  
  @Override
  public DocValues.Type docValueType() {
    return docValueType;
  }

  public void setDocValueType(DocValues.Type type) {
    checkIfFrozen();
    docValueType = type;
    this.stored = true;
  }
}<|MERGE_RESOLUTION|>--- conflicted
+++ resolved
@@ -299,31 +299,6 @@
     this.indexOptions = value;
   }
 
-<<<<<<< HEAD
-=======
-  /**
-   * Set's the field's DocValues.Type
-   * @param type DocValues type, or null if no DocValues should be stored.
-   * @throws IllegalStateException if this FieldType is frozen against
-   *         future modifications.
-   * @see #docValueType()
-   */
-  public void setDocValueType(DocValues.Type type) {
-    checkIfFrozen();
-    docValueType = type;
-  }
-  
-  /**
-   * {@inheritDoc}
-   * <p>
-   * The default is <code>null</code> (no docValues) 
-   * @see #setDocValueType(DocValues.Type)
-   */
-  @Override
-  public DocValues.Type docValueType() {
-    return docValueType;
-  }
-
   /**
    * Specifies the field's numeric type.
    * @param type numeric type, or null if the field has no numeric type.
@@ -331,7 +306,6 @@
    *         future modifications.
    * @see #numericType()
    */
->>>>>>> 7754d1d1
   public void setNumericType(NumericType type) {
     checkIfFrozen();
     numericType = type;
@@ -429,11 +403,24 @@
   
   /* from StorableFieldType */
   
+  /**
+   * {@inheritDoc}
+   * <p>
+   * The default is <code>null</code> (no docValues) 
+   * @see #setDocValueType(DocValues.Type)
+   */
   @Override
   public DocValues.Type docValueType() {
     return docValueType;
   }
 
+  /**
+   * Set's the field's DocValues.Type
+   * @param type DocValues type, or null if no DocValues should be stored.
+   * @throws IllegalStateException if this FieldType is frozen against
+   *         future modifications.
+   * @see #docValueType()
+   */
   public void setDocValueType(DocValues.Type type) {
     checkIfFrozen();
     docValueType = type;
