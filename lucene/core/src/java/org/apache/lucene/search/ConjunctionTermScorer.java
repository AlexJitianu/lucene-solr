package org.apache.lucene.search;

/*
 * Licensed to the Apache Software Foundation (ASF) under one or more
 * contributor license agreements.  See the NOTICE file distributed with
 * this work for additional information regarding copyright ownership.
 * The ASF licenses this file to You under the Apache License, Version 2.0
 * (the "License"); you may not use this file except in compliance with
 * the License.  You may obtain a copy of the License at
 *
 *     http://www.apache.org/licenses/LICENSE-2.0
 *
 * Unless required by applicable law or agreed to in writing, software
 * distributed under the License is distributed on an "AS IS" BASIS,
 * WITHOUT WARRANTIES OR CONDITIONS OF ANY KIND, either express or implied.
 * See the License for the specific language governing permissions and
 * limitations under the License.
 */

import java.io.IOException;
import java.util.ArrayList;
import java.util.Collection;
import java.util.Comparator;

import org.apache.lucene.index.DocsEnum;
<<<<<<< HEAD
import org.apache.lucene.search.TermQuery.TermDocsEnumFactory;
import org.apache.lucene.search.positions.ConjunctionIntervalIterator;
import org.apache.lucene.search.positions.IntervalIterator;
import org.apache.lucene.search.positions.TermIntervalIterator;
import org.apache.lucene.search.similarities.Similarity.ExactSimScorer;
=======
>>>>>>> a965d6fd
import org.apache.lucene.util.ArrayUtil;


/** Scorer for conjunctions, sets of terms, all of which are required. */
class ConjunctionTermScorer extends Scorer {
  protected final float coord;
  protected int lastDoc = -1;
  protected final DocsAndFreqs[] docsAndFreqs;
  private final DocsAndFreqs lead;
  private DocsAndFreqs[] origDocsAndFreqs;

  ConjunctionTermScorer(Weight weight, float coord,
      DocsAndFreqs[] docsAndFreqs) {
    super(weight);
    this.coord = coord;
    this.docsAndFreqs = docsAndFreqs;
    this.origDocsAndFreqs = new DocsAndFreqs[docsAndFreqs.length];
    System.arraycopy(docsAndFreqs, 0,origDocsAndFreqs, 0, docsAndFreqs.length);
    // Sort the array the first time to allow the least frequent DocsEnum to
    // lead the matching.
    ArrayUtil.mergeSort(docsAndFreqs, new Comparator<DocsAndFreqs>() {
      public int compare(DocsAndFreqs o1, DocsAndFreqs o2) {
        return o1.docFreq - o2.docFreq;
      }
    });

    lead = docsAndFreqs[0]; // least frequent DocsEnum leads the intersection
  }

  private int doNext(int doc) throws IOException {
    do {
      if (lead.doc == DocIdSetIterator.NO_MORE_DOCS) {
        return NO_MORE_DOCS;
      }
      advanceHead: do {
        for (int i = 1; i < docsAndFreqs.length; i++) {
          if (docsAndFreqs[i].doc < doc) {
            docsAndFreqs[i].doc = docsAndFreqs[i].docs.advance(doc);
          }
          if (docsAndFreqs[i].doc > doc) {
            // DocsEnum beyond the current doc - break and advance lead
            break advanceHead;
          }
        }
        // success - all DocsEnums are on the same doc
        return doc;
      } while (true);
      // advance head for next iteration
      doc = lead.doc = lead.docs.nextDoc();  
    } while (true);
  }

  @Override
  public int advance(int target) throws IOException {
    lead.doc = lead.docs.advance(target);
    return lastDoc = doNext(lead.doc);
  }

  @Override
  public int docID() {
    return lastDoc;
  }

  @Override
  public int nextDoc() throws IOException {
    lead.doc = lead.docs.nextDoc();
    return lastDoc = doNext(lead.doc);
  }

  @Override
  public float score() throws IOException {
    float sum = 0.0f;
    for (DocsAndFreqs docs : docsAndFreqs) {
      sum += docs.scorer.score();
    }
    return sum * coord;
  }
  
  @Override
  public float freq() {
    return docsAndFreqs.length;
  }

  @Override
  public Collection<ChildScorer> getChildren() {
    ArrayList<ChildScorer> children = new ArrayList<ChildScorer>(docsAndFreqs.length);
    for (DocsAndFreqs docs : docsAndFreqs) {
      children.add(new ChildScorer(docs.scorer, "MUST"));
    }
    return children;
  }

  static final class DocsAndFreqs {
<<<<<<< HEAD
    //final DocsEnum docsAndFreqs;
=======
>>>>>>> a965d6fd
    final DocsEnum docs;
    final int docFreq;
    final Scorer scorer;
    int doc = -1;
    private final TermDocsEnumFactory factory;

<<<<<<< HEAD
    DocsAndFreqs( int docFreq, ExactSimScorer docScorer, DocsEnum docs, TermDocsEnumFactory factory) throws IOException {
      //this.docsAndFreqs = factory.docsAndFreqsEnum();
      this.docs = docs;
      this.docFreq = docFreq;
      this.docScorer = docScorer;
      this.factory = factory;
    }
  }

  @Override
  public IntervalIterator positions(boolean needsPayloads, boolean needsOffsets, boolean collectPositions) throws IOException {
    TermIntervalIterator[] positionIters = new TermIntervalIterator[origDocsAndFreqs.length];
    for (int i = 0; i < positionIters.length; i++) {
      DocsAndFreqs d = origDocsAndFreqs[i];
      positionIters[i] = new TermIntervalIterator(this, d.factory.docsAndPositionsEnum(needsOffsets), needsPayloads, collectPositions);
=======
    DocsAndFreqs(TermScorer termScorer) {
      this(termScorer, termScorer.getDocsEnum(), termScorer.getDocFreq());
    }
    
    DocsAndFreqs(MatchOnlyTermScorer termScorer) {
      this(termScorer, termScorer.getDocsEnum(), termScorer.getDocFreq());
    }
    
    DocsAndFreqs(Scorer scorer, DocsEnum docs, int docFreq) {
      this.docs = docs;
      this.docFreq = docFreq;
      this.scorer = scorer;
>>>>>>> a965d6fd
    }
    return new ConjunctionIntervalIterator(this, collectPositions, positionIters);
  }

}<|MERGE_RESOLUTION|>--- conflicted
+++ resolved
@@ -22,15 +22,11 @@
 import java.util.Collection;
 import java.util.Comparator;
 
+import org.apache.lucene.index.DocsAndPositionsEnum;
 import org.apache.lucene.index.DocsEnum;
-<<<<<<< HEAD
-import org.apache.lucene.search.TermQuery.TermDocsEnumFactory;
 import org.apache.lucene.search.positions.ConjunctionIntervalIterator;
 import org.apache.lucene.search.positions.IntervalIterator;
 import org.apache.lucene.search.positions.TermIntervalIterator;
-import org.apache.lucene.search.similarities.Similarity.ExactSimScorer;
-=======
->>>>>>> a965d6fd
 import org.apache.lucene.util.ArrayUtil;
 
 
@@ -41,10 +37,12 @@
   protected final DocsAndFreqs[] docsAndFreqs;
   private final DocsAndFreqs lead;
   private DocsAndFreqs[] origDocsAndFreqs;
+  private final boolean collectPositions;
 
-  ConjunctionTermScorer(Weight weight, float coord,
+  ConjunctionTermScorer(Weight weight, float coord, boolean collectPositions,
       DocsAndFreqs[] docsAndFreqs) {
     super(weight);
+    this.collectPositions = collectPositions;
     this.coord = coord;
     this.docsAndFreqs = docsAndFreqs;
     this.origDocsAndFreqs = new DocsAndFreqs[docsAndFreqs.length];
@@ -124,33 +122,11 @@
   }
 
   static final class DocsAndFreqs {
-<<<<<<< HEAD
-    //final DocsEnum docsAndFreqs;
-=======
->>>>>>> a965d6fd
     final DocsEnum docs;
     final int docFreq;
     final Scorer scorer;
     int doc = -1;
-    private final TermDocsEnumFactory factory;
 
-<<<<<<< HEAD
-    DocsAndFreqs( int docFreq, ExactSimScorer docScorer, DocsEnum docs, TermDocsEnumFactory factory) throws IOException {
-      //this.docsAndFreqs = factory.docsAndFreqsEnum();
-      this.docs = docs;
-      this.docFreq = docFreq;
-      this.docScorer = docScorer;
-      this.factory = factory;
-    }
-  }
-
-  @Override
-  public IntervalIterator positions(boolean needsPayloads, boolean needsOffsets, boolean collectPositions) throws IOException {
-    TermIntervalIterator[] positionIters = new TermIntervalIterator[origDocsAndFreqs.length];
-    for (int i = 0; i < positionIters.length; i++) {
-      DocsAndFreqs d = origDocsAndFreqs[i];
-      positionIters[i] = new TermIntervalIterator(this, d.factory.docsAndPositionsEnum(needsOffsets), needsPayloads, collectPositions);
-=======
     DocsAndFreqs(TermScorer termScorer) {
       this(termScorer, termScorer.getDocsEnum(), termScorer.getDocFreq());
     }
@@ -163,7 +139,17 @@
       this.docs = docs;
       this.docFreq = docFreq;
       this.scorer = scorer;
->>>>>>> a965d6fd
+    }
+  }
+
+  @Override
+  public IntervalIterator positions() throws IOException {
+    
+    TermIntervalIterator[] positionIters = new TermIntervalIterator[origDocsAndFreqs.length];
+    for (int i = 0; i < positionIters.length; i++) {
+      DocsAndFreqs d = origDocsAndFreqs[i];
+      assert d.docs instanceof DocsAndPositionsEnum;
+      positionIters[i] = new TermIntervalIterator(this, (DocsAndPositionsEnum)d.docs, false, collectPositions);
     }
     return new ConjunctionIntervalIterator(this, collectPositions, positionIters);
   }
