package org.apache.lucene.search;

/*
 * Licensed to the Apache Software Foundation (ASF) under one or more
 * contributor license agreements.  See the NOTICE file distributed with
 * this work for additional information regarding copyright ownership.
 * The ASF licenses this file to You under the Apache License, Version 2.0
 * (the "License"); you may not use this file except in compliance with
 * the License.  You may obtain a copy of the License at
 *
 *     http://www.apache.org/licenses/LICENSE-2.0
 *
 * Unless required by applicable law or agreed to in writing, software
 * distributed under the License is distributed on an "AS IS" BASIS,
 * WITHOUT WARRANTIES OR CONDITIONS OF ANY KIND, either express or implied.
 * See the License for the specific language governing permissions and
 * limitations under the License.
 */

import java.io.IOException;
import java.util.ArrayList;
import java.util.Collection;
import java.util.Comparator;

import org.apache.lucene.search.positions.BooleanIntervalIterator;
import org.apache.lucene.search.positions.ConjunctionIntervalIterator;
import org.apache.lucene.search.positions.IntervalIterator;
import org.apache.lucene.util.ArrayUtil;

/** Scorer for conjunctions, sets of queries, all of which are required. */
class ConjunctionScorer extends Scorer {
  
  private final Scorer[] scorersOrdered;
  private final Scorer[] scorers;
  private int lastDoc = -1;

  public ConjunctionScorer(Weight weight, Collection<Scorer> scorers) throws IOException {
    this(weight, scorers.toArray(new Scorer[scorers.size()]));
  }
<<<<<<< HEAD
  
  public ConjunctionScorer(Weight weight, float coord, Scorer... scorers) throws IOException {
=======

  public ConjunctionScorer(Weight weight, Scorer... scorers) throws IOException {
>>>>>>> 1d27c036
    super(weight);
    scorersOrdered = new Scorer[scorers.length];
    System.arraycopy(scorers, 0, scorersOrdered, 0, scorers.length);
    this.scorers = scorers;
    
    for (int i = 0; i < scorers.length; i++) {
      if (scorers[i].nextDoc() == NO_MORE_DOCS) {
        // If even one of the sub-scorers does not have any documents, this
        // scorer should not attempt to do any more work.
        lastDoc = NO_MORE_DOCS;
        return;
      }
    }

    // Sort the array the first time...
    // We don't need to sort the array in any future calls because we know
    // it will already start off sorted (all scorers on same doc).
    
    // Note that this comparator is not consistent with equals!
    // Also we use mergeSort here to be stable (so order of Scoreres that
    // match on first document keeps preserved):
    ArrayUtil.mergeSort(scorers, new Comparator<Scorer>() { // sort the array
      public int compare(Scorer o1, Scorer o2) {
        return o1.docID() - o2.docID();
      }
    });

    // NOTE: doNext() must be called before the re-sorting of the array later on.
    // The reason is this: assume there are 5 scorers, whose first docs are 1,
    // 2, 3, 5, 5 respectively. Sorting (above) leaves the array as is. Calling
    // doNext() here advances all the first scorers to 5 (or a larger doc ID
    // they all agree on). 
    // However, if we re-sort before doNext() is called, the order will be 5, 3,
    // 2, 1, 5 and then doNext() will stop immediately, since the first scorer's
    // docs equals the last one. So the invariant that after calling doNext() 
    // all scorers are on the same doc ID is broken.
    if (doNext() == NO_MORE_DOCS) {
      // The scorers did not agree on any document.
      lastDoc = NO_MORE_DOCS;
      return;
    }

    // If first-time skip distance is any predictor of
    // scorer sparseness, then we should always try to skip first on
    // those scorers.
    // Keep last scorer in it's last place (it will be the first
    // to be skipped on), but reverse all of the others so that
    // they will be skipped on in order of original high skip.
    int end = scorers.length - 1;
    int max = end >> 1;
    for (int i = 0; i < max; i++) {
      Scorer tmp = scorers[i];
      int idx = end - i - 1;
      scorers[i] = scorers[idx];
      scorers[idx] = tmp;
    }
  }

  private int doNext() throws IOException {
    int first = 0;
    int doc = scorers[scorers.length - 1].docID();
    Scorer firstScorer;
    while ((firstScorer = scorers[first]).docID() < doc) {
      doc = firstScorer.advance(doc);
      first = first == scorers.length - 1 ? 0 : first + 1;
    }
    return doc;
  }
  
  @Override
  public int advance(int target) throws IOException {
    if (lastDoc == NO_MORE_DOCS) {
      return lastDoc;
    } else if (scorers[(scorers.length - 1)].docID() < target) {
      scorers[(scorers.length - 1)].advance(target);
    }
    return lastDoc = doNext();
  }

  @Override
  public int docID() {
    return lastDoc;
  }
  
  @Override
  public int nextDoc() throws IOException {
    if (lastDoc == NO_MORE_DOCS) {
      return lastDoc;
    } else if (lastDoc == -1) {
      return lastDoc = scorers[scorers.length - 1].docID();
    }
    scorers[(scorers.length - 1)].nextDoc();
    return lastDoc = doNext();
  }
  
  @Override
  public float score() throws IOException {
    float sum = 0.0f;
    for (int i = 0; i < scorers.length; i++) {
      sum += scorers[i].score();
    }
    return sum;
  }
  
  @Override
  public IntervalIterator positions(boolean collectPositions) throws IOException {
    if (scorersOrdered == null) {
      throw new IllegalStateException("no positions requested for this scorer");
    }
      // only created if needed for this scorer - no penalty for non-positional queries
    return new ConjunctionIntervalIterator(this, collectPositions, BooleanIntervalIterator.pullIterators(collectPositions, scorersOrdered));
  }


  @Override
  public float freq() throws IOException {
    return scorers.length;
  }

  @Override
  public Collection<ChildScorer> getChildren() {
    ArrayList<ChildScorer> children = new ArrayList<ChildScorer>(scorers.length);
    for (Scorer scorer : scorers) {
      children.add(new ChildScorer(scorer, "MUST"));
    }
    return children;
  }
}<|MERGE_RESOLUTION|>--- conflicted
+++ resolved
@@ -37,13 +37,8 @@
   public ConjunctionScorer(Weight weight, Collection<Scorer> scorers) throws IOException {
     this(weight, scorers.toArray(new Scorer[scorers.size()]));
   }
-<<<<<<< HEAD
   
-  public ConjunctionScorer(Weight weight, float coord, Scorer... scorers) throws IOException {
-=======
-
   public ConjunctionScorer(Weight weight, Scorer... scorers) throws IOException {
->>>>>>> 1d27c036
     super(weight);
     scorersOrdered = new Scorer[scorers.length];
     System.arraycopy(scorers, 0, scorersOrdered, 0, scorers.length);
