/*
 * Licensed to the Apache Software Foundation (ASF) under one or more
 * contributor license agreements.  See the NOTICE file distributed with
 * this work for additional information regarding copyright ownership.
 * The ASF licenses this file to You under the Apache License, Version 2.0
 * (the "License"); you may not use this file except in compliance with
 * the License.  You may obtain a copy of the License at
 *
 *     http://www.apache.org/licenses/LICENSE-2.0
 *
 * Unless required by applicable law or agreed to in writing, software
 * distributed under the License is distributed on an "AS IS" BASIS,
 * WITHOUT WARRANTIES OR CONDITIONS OF ANY KIND, either express or implied.
 * See the License for the specific language governing permissions and
 * limitations under the License.
 */

package org.apache.solr.handler.admin;

import java.util.ArrayList;
import java.util.Collections;
import java.util.EnumSet;
import java.util.HashSet;
import java.util.List;
import java.util.Set;
import java.util.stream.Collectors;

import com.codahale.metrics.Counter;
import com.codahale.metrics.Gauge;
import com.codahale.metrics.Histogram;
import com.codahale.metrics.Meter;
import com.codahale.metrics.MetricFilter;
import com.codahale.metrics.MetricRegistry;
import com.codahale.metrics.Timer;
import org.apache.solr.common.SolrException;
import org.apache.solr.common.util.NamedList;
import org.apache.solr.common.util.SimpleOrderedMap;
import org.apache.solr.common.util.StrUtils;
import org.apache.solr.core.CoreContainer;
import org.apache.solr.handler.RequestHandlerBase;
import org.apache.solr.metrics.SolrMetricManager;
import org.apache.solr.request.SolrQueryRequest;
import org.apache.solr.response.SolrQueryResponse;
import org.apache.solr.security.AuthorizationContext;
import org.apache.solr.security.PermissionNameProvider;
import org.apache.solr.util.stats.MetricUtils;

/**
 * Request handler to return metrics
 */
public class MetricsHandler extends RequestHandlerBase implements PermissionNameProvider {
  final CoreContainer container;
  final SolrMetricManager metricManager;

  public static final String COMPACT_PARAM = "compact";
  public static final String PREFIX_PARAM = "prefix";
  public static final String REGEX_PARAM = "regex";
  public static final String PROPERTY_PARAM = "property";
  public static final String REGISTRY_PARAM = "registry";
  public static final String GROUP_PARAM = "group";
  public static final String TYPE_PARAM = "type";

  public static final String ALL = "all";

  public MetricsHandler() {
    this.container = null;
    this.metricManager = null;
  }

  public MetricsHandler(CoreContainer container) {
    this.container = container;
    this.metricManager = this.container.getMetricManager();
  }

  @Override
  public Name getPermissionName(AuthorizationContext request) {
    return Name.METRICS_READ_PERM;
  }

  @Override
  public void handleRequestBody(SolrQueryRequest req, SolrQueryResponse rsp) throws Exception {
    if (container == null) {
      throw new SolrException(SolrException.ErrorCode.INVALID_STATE, "Core container instance not initialized");
    }

<<<<<<< HEAD
    boolean compact = req.getParams().getBool(COMPACT_PARAM, false);
=======
    boolean compact = req.getParams().getBool(COMPACT_PARAM, true);
>>>>>>> ea79c668
    MetricFilter mustMatchFilter = parseMustMatchFilter(req);
    MetricUtils.PropertyFilter propertyFilter = parsePropertyFilter(req);
    List<MetricType> metricTypes = parseMetricTypes(req);
    List<MetricFilter> metricFilters = metricTypes.stream().map(MetricType::asMetricFilter).collect(Collectors.toList());
    Set<String> requestedRegistries = parseRegistries(req);

    NamedList response = new SimpleOrderedMap();
    for (String registryName : requestedRegistries) {
      MetricRegistry registry = metricManager.registry(registryName);
      SimpleOrderedMap result = new SimpleOrderedMap();
      MetricUtils.toMaps(registry, metricFilters, mustMatchFilter, propertyFilter, false,
          false, compact, false, (k, v) -> result.add(k, v));
      if (result.size() > 0) {
        response.add(registryName, result);
      }
    }
    rsp.getValues().add("metrics", response);
  }

  private MetricFilter parseMustMatchFilter(SolrQueryRequest req) {
    String[] prefixes = req.getParams().getParams(PREFIX_PARAM);
    MetricFilter prefixFilter = null;
    if (prefixes != null && prefixes.length > 0) {
      Set<String> prefixSet = new HashSet<>();
      for (String prefix : prefixes) {
        prefixSet.addAll(StrUtils.splitSmart(prefix, ','));
      }
      prefixFilter = new SolrMetricManager.PrefixFilter(prefixSet);
    }
    String[] regexes = req.getParams().getParams(REGEX_PARAM);
    MetricFilter regexFilter = null;
    if (regexes != null && regexes.length > 0) {
      regexFilter = new SolrMetricManager.RegexFilter(regexes);
    }
    MetricFilter mustMatchFilter;
    if (prefixFilter == null && regexFilter == null) {
      mustMatchFilter = MetricFilter.ALL;
    } else {
      if (prefixFilter == null) {
        mustMatchFilter = regexFilter;
      } else if (regexFilter == null) {
        mustMatchFilter = prefixFilter;
      } else {
        mustMatchFilter = new SolrMetricManager.OrFilter(prefixFilter, regexFilter);
      }
    }
    return mustMatchFilter;
  }

  private MetricUtils.PropertyFilter parsePropertyFilter(SolrQueryRequest req) {
    String[] props = req.getParams().getParams(PROPERTY_PARAM);
    if (props == null || props.length == 0) {
      return MetricUtils.PropertyFilter.ALL;
    }
    final Set<String> filter = new HashSet<>();
    for (String prop : props) {
      if (prop != null && !prop.trim().isEmpty()) {
        filter.add(prop.trim());
      }
    }
    if (filter.isEmpty()) {
      return MetricUtils.PropertyFilter.ALL;
    } else {
      return (name) -> filter.contains(name);
    }
  }

  private Set<String> parseRegistries(SolrQueryRequest req) {
    String[] groupStr = req.getParams().getParams(GROUP_PARAM);
    String[] registryStr = req.getParams().getParams(REGISTRY_PARAM);
    if ((groupStr == null || groupStr.length == 0) && (registryStr == null || registryStr.length == 0)) {
      // return all registries
      return container.getMetricManager().registryNames();
    }
    boolean allRegistries = false;
    Set<String> initialPrefixes = Collections.emptySet();
    if (groupStr != null && groupStr.length > 0) {
      initialPrefixes = new HashSet<>();
      for (String g : groupStr) {
        List<String> split = StrUtils.splitSmart(g, ',');
        for (String s : split) {
          if (s.trim().equals(ALL)) {
            allRegistries = true;
            break;
          }
          initialPrefixes.add(SolrMetricManager.overridableRegistryName(s.trim()));
        }
        if (allRegistries) {
          return container.getMetricManager().registryNames();
        }
      }
    }

    if (registryStr != null && registryStr.length > 0) {
      if (initialPrefixes.isEmpty()) {
        initialPrefixes = new HashSet<>();
      }
      for (String r : registryStr) {
        List<String> split = StrUtils.splitSmart(r, ',');
        for (String s : split) {
          if (s.trim().equals(ALL)) {
            allRegistries = true;
            break;
          }
          initialPrefixes.add(SolrMetricManager.overridableRegistryName(s.trim()));
        }
        if (allRegistries) {
          return container.getMetricManager().registryNames();
        }
      }
    }
    Set<String> validRegistries = new HashSet<>();
    for (String r : container.getMetricManager().registryNames()) {
      for (String prefix : initialPrefixes) {
        if (r.startsWith(prefix)) {
          validRegistries.add(r);
          break;
        }
      }
    }
    return validRegistries;
  }

  private List<MetricType> parseMetricTypes(SolrQueryRequest req) {
    String[] typeStr = req.getParams().getParams(TYPE_PARAM);
    List<String> types = Collections.emptyList();
    if (typeStr != null && typeStr.length > 0)  {
      types = new ArrayList<>();
      for (String type : typeStr) {
        types.addAll(StrUtils.splitSmart(type, ','));
      }
    }

    List<MetricType> metricTypes = Collections.singletonList(MetricType.all); // include all metrics by default
    try {
      if (types.size() > 0) {
        metricTypes = types.stream().map(String::trim).map(MetricType::valueOf).collect(Collectors.toList());
      }
    } catch (IllegalArgumentException e) {
      throw new SolrException(SolrException.ErrorCode.BAD_REQUEST, "Invalid metric type in: " + types +
          " specified. Must be one of " + MetricType.SUPPORTED_TYPES_MSG, e);
    }
    return metricTypes;
  }

  @Override
  public String getDescription() {
    return "A handler to return all the metrics gathered by Solr";
  }

  @Override
  public Category getCategory() {
    return Category.ADMIN;
  }

  enum MetricType {
    histogram(Histogram.class),
    meter(Meter.class),
    timer(Timer.class),
    counter(Counter.class),
    gauge(Gauge.class),
    all(null);

    public static final String SUPPORTED_TYPES_MSG = EnumSet.allOf(MetricType.class).toString();

    private final Class klass;

    MetricType(Class klass) {
      this.klass = klass;
    }

    public MetricFilter asMetricFilter() {
      return (name, metric) -> klass == null || klass.isInstance(metric);
    }
  }
}<|MERGE_RESOLUTION|>--- conflicted
+++ resolved
@@ -83,11 +83,7 @@
       throw new SolrException(SolrException.ErrorCode.INVALID_STATE, "Core container instance not initialized");
     }
 
-<<<<<<< HEAD
-    boolean compact = req.getParams().getBool(COMPACT_PARAM, false);
-=======
     boolean compact = req.getParams().getBool(COMPACT_PARAM, true);
->>>>>>> ea79c668
     MetricFilter mustMatchFilter = parseMustMatchFilter(req);
     MetricUtils.PropertyFilter propertyFilter = parsePropertyFilter(req);
     List<MetricType> metricTypes = parseMetricTypes(req);
