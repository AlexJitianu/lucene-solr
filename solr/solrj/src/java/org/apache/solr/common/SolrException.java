/**
 * Licensed to the Apache Software Foundation (ASF) under one or more
 * contributor license agreements.  See the NOTICE file distributed with
 * this work for additional information regarding copyright ownership.
 * The ASF licenses this file to You under the Apache License, Version 2.0
 * (the "License"); you may not use this file except in compliance with
 * the License.  You may obtain a copy of the License at
 *
 *     http://www.apache.org/licenses/LICENSE-2.0
 *
 * Unless required by applicable law or agreed to in writing, software
 * distributed under the License is distributed on an "AS IS" BASIS,
 * WITHOUT WARRANTIES OR CONDITIONS OF ANY KIND, either express or implied.
 * See the License for the specific language governing permissions and
 * limitations under the License.
 */

package org.apache.solr.common;

import java.io.CharArrayWriter;
import java.io.PrintWriter;
import java.util.Set;
import java.util.regex.Matcher;
import java.util.regex.Pattern;

import org.slf4j.Logger;

/**
 *
 */
public class SolrException extends RuntimeException {

  /**
   * @since solr 1.2
   */
  public enum ErrorCode {
    BAD_REQUEST( 400 ),
    UNAUTHORIZED( 401 ),
    FORBIDDEN( 403 ),
    NOT_FOUND( 404 ),
    SERVER_ERROR( 500 ),
    SERVICE_UNAVAILABLE( 503 ),
    UNKNOWN(0);
    public final int code;
    
    private ErrorCode( int c )
    {
      code = c;
    }
    public static ErrorCode getErrorCode(int c){
      for (ErrorCode err : values()) {
        if(err.code == c) return err;
      }
      return UNKNOWN;
    }
  };

  public SolrException(ErrorCode code, String msg) {
    this(code, msg, null);
  }
  public SolrException(ErrorCode code, String msg, Throwable th) {
    super(msg, th);
    this.code = code.code;
  }

  public SolrException(ErrorCode code, Throwable th) {
    this(code, null, th);
  }
  
  int code=0;
  public int code() { return code; }


  public void log(Logger log) { log(log,this); }
  public static void log(Logger log, Throwable e) {
    String stackTrace = toStr(e);
    String ignore = doIgnore(stackTrace);
    if (ignore != null) {
      log.info(ignore);
      return;
    }
    log.error(stackTrace);

  }

  public static void log(Logger log, String msg, Throwable e) {
    String stackTrace = msg + ':' + toStr(e);
    String ignore = doIgnore(stackTrace);
    if (ignore != null) {
      log.info(ignore);
      return;
    }
    log.error(stackTrace);
  }

<<<<<<< HEAD
  public static void logOnce(Logger log, String msg, Throwable e) {
    if (e instanceof SolrException) {
      if(((SolrException)e).logged) return;
    }
    if (msg!=null) log(log,msg,e);
    else log(log,e);
  }
  
  public static void log(Logger log, String msg) {
    String stackTrace = msg;
    String ignore = doIgnore(stackTrace);
    if (ignore != null) {
      log.info(ignore);
      return;
    }
    log.error(stackTrace);
  }

=======
>>>>>>> 4c078d97

  // public String toString() { return toStr(this); }  // oops, inf loop
  @Override
  public String toString() { return super.toString(); }

  public static String toStr(Throwable e) {
    CharArrayWriter cw = new CharArrayWriter();
    PrintWriter pw = new PrintWriter(cw);
    e.printStackTrace(pw);
    pw.flush();
    return cw.toString();

/** This doesn't work for some reason!!!!!
    StringWriter sw = new StringWriter();
    PrintWriter pw = new PrintWriter(sw);
    e.printStackTrace(pw);
    pw.flush();
    System.out.println("The STRING:" + sw.toString());
    return sw.toString();
**/
  }


  /** For test code - do not log exceptions that match any of the regular expressions in ignorePatterns */
  public static Set<String> ignorePatterns;

  /** Returns null if this exception does not match any ignore patterns, or a message string to use if it does. */
  public static String doIgnore(String m) {
    if (ignorePatterns == null || m == null) return null;

    for (String regex : ignorePatterns) {
      Pattern pattern = Pattern.compile(regex);
      Matcher matcher = pattern.matcher(m);
      
      if (matcher.find()) return "Ignoring exception matching " + regex;
    }

    return null;
  }
  
  public static Throwable getRootCause(Throwable t) {
    while (true) {
      Throwable cause = t.getCause();
      if (cause!=null) {
        t = cause;
      } else {
        break;
      }
    }
    return t;
  }

}<|MERGE_RESOLUTION|>--- conflicted
+++ resolved
@@ -92,15 +92,6 @@
     }
     log.error(stackTrace);
   }
-
-<<<<<<< HEAD
-  public static void logOnce(Logger log, String msg, Throwable e) {
-    if (e instanceof SolrException) {
-      if(((SolrException)e).logged) return;
-    }
-    if (msg!=null) log(log,msg,e);
-    else log(log,e);
-  }
   
   public static void log(Logger log, String msg) {
     String stackTrace = msg;
@@ -111,9 +102,6 @@
     }
     log.error(stackTrace);
   }
-
-=======
->>>>>>> 4c078d97
 
   // public String toString() { return toStr(this); }  // oops, inf loop
   @Override
